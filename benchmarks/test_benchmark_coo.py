import itertools
import operator

import sparse

import pytest

import numpy as np

DENSITY = 0.01


def format_id(format):
    return f"{format=}"


@pytest.mark.parametrize("format", ["coo", "gcxs"])
def test_matmul(benchmark, sides, seed, format, backend, min_size, max_size, ids=format_id):
<<<<<<< HEAD
    
=======
    # if backend == sparse._BackendType.Finch:
    #    pytest.skip()

>>>>>>> ab210827
    m, n, p = sides

    if m * n >= max_size or n * p >= max_size or m * n <= min_size or n * p <= min_size:
        pytest.skip()

    rng = np.random.default_rng(seed=seed)
    x = sparse.random((m, n), density=DENSITY, format=format, random_state=rng)
    y = sparse.random((n, p), density=DENSITY, format=format, random_state=rng)

    if hasattr(sparse, "compiled"):
        operator.matmul = sparse.compiled(operator.matmul)

    x @ y  # Numba compilation

    @benchmark
    def bench():
        x @ y


def get_test_id(params):
    side, rank, format = params
    return f"{side=}-{rank=}-{format=}"


@pytest.fixture(params=itertools.product([100, 500, 1000], [1, 2, 3, 4], ["coo", "gcxs"]), ids=get_test_id)
def elemwise_args(request, seed, max_size):
    side, rank, format = request.param
    if side**rank >= max_size:
        pytest.skip()
    rng = np.random.default_rng(seed=seed)
    shape = (side,) * rank
    x = sparse.random(shape, density=DENSITY, format=format, random_state=rng)
    y = sparse.random(shape, density=DENSITY, format=format, random_state=rng)
    return x, y


@pytest.mark.parametrize("f", [operator.add, operator.mul])
def test_elemwise(benchmark, f, elemwise_args, backend):
    x, y = elemwise_args

    if hasattr(sparse, "compiled"):
        f = sparse.compiled(f)

    f(x, y)

    @benchmark
    def bench():
        f(x, y)


def get_elemwise_ids(params):
    side, format = params
    return f"{side=}-{format=}"


@pytest.fixture(params=itertools.product([100, 500, 1000], ["coo", "gcxs"]), ids=get_elemwise_ids)
def elemwise_broadcast_args(request, seed, max_size):
    side, format = request.param
    if side**2 >= max_size:
        pytest.skip()
    rng = np.random.default_rng(seed=seed)
    x = sparse.random((side, 1, side), density=DENSITY, format=format, random_state=rng)
    y = sparse.random((side, side), density=DENSITY, format=format, random_state=rng)
    return x, y


@pytest.mark.parametrize("f", [operator.add, operator.mul])
def test_elemwise_broadcast(benchmark, f, elemwise_broadcast_args):
    x, y = elemwise_broadcast_args

    if hasattr(sparse, "compiled"): f = sparse.compiled(f)

    f(x, y)

    @benchmark
    def bench():
        f(x, y)


@pytest.fixture(params=itertools.product([100, 500, 1000], [1, 2, 3], ["coo", "gcxs"]), ids=get_test_id)
def indexing_args(request, seed, max_size):
    side, rank, format = request.param
    if side**rank >= max_size:
        pytest.skip()
    rng = np.random.default_rng(seed=seed)
    shape = (side,) * rank

    return sparse.random(shape, density=DENSITY, format=format, random_state=rng)


def test_index_scalar(benchmark, indexing_args):
    x = indexing_args
    side = x.shape[0]
    rank = x.ndim

    if hasattr(sparse, "compiled"): operator.getitem = sparse.compiled(operator.getitem)

    x[(side // 2,) * rank]  # Numba compilation

    @benchmark
    def bench():
        x[(side // 2,) * rank]


def test_index_slice(benchmark, indexing_args):
    x = indexing_args
    side = x.shape[0]
    rank = x.ndim

    if hasattr(sparse, "compiled"): operator.getitem = sparse.compiled(operator.getitem)

    x[(slice(side // 2),) * rank]  # Numba compilation

    @benchmark
    def bench():
        x[(slice(side // 2),) * rank]


def test_index_fancy(benchmark, indexing_args, seed):
    x = indexing_args
    side = x.shape[0]
    rng = np.random.default_rng(seed=seed)
    index = rng.integers(0, side, size=(side // 2,))

    if hasattr(sparse, "compiled"): operator.getitem = sparse.compiled(operator.getitem)

    x[index]  # Numba compilation

    @benchmark
    def bench():
        x[index]


def get_sides_ids(param):
    m, n, p = param
    return f"{m=}-{n=}-{p=}"


@pytest.fixture(params=itertools.product([200, 500, 1000], [200, 500, 1000], [200, 500, 1000]), ids=get_sides_ids)
def sides(request):
    m, n, p = request.param
    return m, n, p


@pytest.fixture(params=([(0, "coo"), (0, "gcxs"), (1, "gcxs")]), ids=["coo", "gcxs-0-axis", "gcxs-1-axis"])
def densemul_args(request, sides, seed, max_size):
    compressed_axis, format = request.param
    m, n, p = sides
    if m * n >= max_size or n * p >= max_size:
        pytest.skip()
    rng = np.random.default_rng(seed=seed)
    if format == "coo":
        x = sparse.random((m, n), density=DENSITY / 10, format=format, random_state=rng)
    else:
        x = sparse.random((m, n), density=DENSITY / 10, format=format, random_state=rng).change_compressed_axes(
            (compressed_axis,)
        )
    t = rng.random((n, p))

    return x, t


def test_gcxs_dot_ndarray(benchmark, densemul_args):
    x, t = densemul_args

    if hasattr(sparse, "compiled"): operator.matmul = sparse.compiled(operator.matmul)

    # Numba compilation
    x @ t

    @benchmark
    def bench():
        x @ t<|MERGE_RESOLUTION|>--- conflicted
+++ resolved
@@ -16,13 +16,6 @@
 
 @pytest.mark.parametrize("format", ["coo", "gcxs"])
 def test_matmul(benchmark, sides, seed, format, backend, min_size, max_size, ids=format_id):
-<<<<<<< HEAD
-    
-=======
-    # if backend == sparse._BackendType.Finch:
-    #    pytest.skip()
-
->>>>>>> ab210827
     m, n, p = sides
 
     if m * n >= max_size or n * p >= max_size or m * n <= min_size or n * p <= min_size:
@@ -93,7 +86,8 @@
 def test_elemwise_broadcast(benchmark, f, elemwise_broadcast_args):
     x, y = elemwise_broadcast_args
 
-    if hasattr(sparse, "compiled"): f = sparse.compiled(f)
+    if hasattr(sparse, "compiled"):
+        f = sparse.compiled(f)
 
     f(x, y)
 
@@ -118,7 +112,8 @@
     side = x.shape[0]
     rank = x.ndim
 
-    if hasattr(sparse, "compiled"): operator.getitem = sparse.compiled(operator.getitem)
+    if hasattr(sparse, "compiled"):
+        operator.getitem = sparse.compiled(operator.getitem)
 
     x[(side // 2,) * rank]  # Numba compilation
 
@@ -132,7 +127,8 @@
     side = x.shape[0]
     rank = x.ndim
 
-    if hasattr(sparse, "compiled"): operator.getitem = sparse.compiled(operator.getitem)
+    if hasattr(sparse, "compiled"):
+        operator.getitem = sparse.compiled(operator.getitem)
 
     x[(slice(side // 2),) * rank]  # Numba compilation
 
@@ -147,7 +143,8 @@
     rng = np.random.default_rng(seed=seed)
     index = rng.integers(0, side, size=(side // 2,))
 
-    if hasattr(sparse, "compiled"): operator.getitem = sparse.compiled(operator.getitem)
+    if hasattr(sparse, "compiled"):
+        operator.getitem = sparse.compiled(operator.getitem)
 
     x[index]  # Numba compilation
 
@@ -188,7 +185,8 @@
 def test_gcxs_dot_ndarray(benchmark, densemul_args):
     x, t = densemul_args
 
-    if hasattr(sparse, "compiled"): operator.matmul = sparse.compiled(operator.matmul)
+    if hasattr(sparse, "compiled"):
+        operator.matmul = sparse.compiled(operator.matmul)
 
     # Numba compilation
     x @ t
