--- conflicted
+++ resolved
@@ -28,13 +28,8 @@
 
 [project.optional-dependencies]
 docs = [
-<<<<<<< HEAD
-        "mkdocs-material", 
-        "mkdocstrings", 
-=======
         "mkdocs-material",
         "mkdocstrings",
->>>>>>> eba70414
         "mkdocstrings[python]",
         "mkdocs-gen-files",
         "mkdocs-literate-nav",
