--- conflicted
+++ resolved
@@ -8,11 +8,8 @@
 
 root = Path(__file__).parent.parent
 src = root / "sparse/numba_backend/_coo"
-<<<<<<< HEAD
+# breakpoint()
 
-=======
-# breakpoint()
->>>>>>> 6ed46009
 for path in sorted(src.rglob("*.py")):
     module_path = path.relative_to(root).with_suffix("")
     doc_path = path.relative_to(src).with_suffix(".md")
